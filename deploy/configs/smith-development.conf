# Base filesystem generation configuration file for development image
# Usage: omap-image-builder/RootStock-NG.sh -c smith-development.conf
# Based on omap-image-builder/configs/bb.org-debian-stable.conf
# See smith-common.conf for additional options common to the release and development configurations

# image_type is used to generate the output filename (${deb_distribution}-${release}-${image_type}-${deb_arch}-${time})
image_type="smith-development"

# Configure hostname
rfs_hostname="ember-dev"

# Text for identification file (/etc/dogtag) 
rfs_etc_dogtag="Smith Firmware Development Image"

# Debootstrap: https://wiki.debian.org/Debootstrap
# debootstrap --arch=${deb_arch} --include=${deb_include} --exclude=${deb_exclude} \
# --components=${deb_components} --foreign ${deb_codename} /tmp/tmp.dir/ http://${deb_mirror}

# Development-only packages to install from debian repositories
# Consider adding additional packages the common package lists in the smith-common.conf unless the package is development specific

# These packages are installed with debootstrap
deb_include="${common_deb_include} dosfstools initramfs-tools linux-base locales lsb-release rsync wget"

# These packages are installed directly with apt-get
# Most packages should be added here
deb_additional_pkgs="${common_deb_additional_pkgs} nano file bsdmainutils fbset hexedit read-edid usbutils \
lshw autoconf automake build-essential libtool less g++ gdb pkg-config vim curl tree screen ruby-dev unzip \
libboost-dev libtar-dev libsdl-image1.2-dev libfuse-dev squashfs-tools iotop bc libssl-dev zip python-pip libiw-dev \
libmagick++-6.q16-dev libudev-dev cmake cmake-curses-gui lcov busybox"

deb_exclude=""

# Specify scripts to run before/after chroot
# The specified before hook copies the configuration files into the filesystem
chroot_before_hook="target/hooks/smith-development_chroot_before_hook.sh"
chroot_after_hook="target/hooks/smith-development_chroot_after_hook.sh"

# Specify script to run in chroot to setup filesystem (install configs, additional drivers, smith, etc)
chroot_script="smith-development.sh"

<<<<<<< HEAD
# Locale
rfs_default_locale="en_US.UTF-8"

# The kernel version used on the development image
# It's good to have this match the kernel version we currently use in the release image
kernel_pkg="linux-image-4.1.15-ti-r40"
=======
# Clone the standard beaglebone tool/boot scripts and misc files
rfs_opt_scripts="https://github.com/RobertCNelson/boot-scripts"
>>>>>>> e3f0198d

# Install the kernel packages from rcn-ee.com repo
repo_rcnee_pkg_list="${kernel_pkg}"<|MERGE_RESOLUTION|>--- conflicted
+++ resolved
@@ -39,17 +39,9 @@
 # Specify script to run in chroot to setup filesystem (install configs, additional drivers, smith, etc)
 chroot_script="smith-development.sh"
 
-<<<<<<< HEAD
 # Locale
 rfs_default_locale="en_US.UTF-8"
 
 # The kernel version used on the development image
 # It's good to have this match the kernel version we currently use in the release image
-kernel_pkg="linux-image-4.1.15-ti-r40"
-=======
-# Clone the standard beaglebone tool/boot scripts and misc files
-rfs_opt_scripts="https://github.com/RobertCNelson/boot-scripts"
->>>>>>> e3f0198d
-
-# Install the kernel packages from rcn-ee.com repo
-repo_rcnee_pkg_list="${kernel_pkg}"+kernel_pkg="linux-image-4.1.15-ti-r40"