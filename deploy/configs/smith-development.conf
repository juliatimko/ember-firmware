# Base filesystem generation configuration file for development image
# Usage: omap-image-builder/RootStock-NG.sh -c smith-development.conf
# Based on omap-image-builder/configs/bb.org-debian-stable.conf
# See smith-common.conf for additional options common to the release and development configurations

# image_type is used to generate the output filename (${deb_distribution}-${release}-${image_type}-${deb_arch}-${time})
image_type="smith-development"

# Configure hostname
rfs_hostname="ember-dev"

# Text for identification file (/etc/dogtag) 
rfs_etc_dogtag="Smith Firmware Development Image"

# Debootstrap: https://wiki.debian.org/Debootstrap
# debootstrap --arch=${deb_arch} --include=${deb_include} --exclude=${deb_exclude} \
# --components=${deb_components} --foreign ${deb_codename} /tmp/tmp.dir/ http://${deb_mirror}

# Development-only packages to install from debian repositories
# Consider adding additional packages the common package lists in the smith-common.conf unless the package is development specific

# These packages are installed with debootstrap
deb_include="${common_deb_include} dosfstools initramfs-tools linux-base locales lsb-release rsync wget"

# These packages are installed directly with apt-get
# Most packages should be added here
<<<<<<< HEAD
deb_additional_pkgs="${common_deb_additional_pkgs} nano file bsdmainutils i2c-tools fbset hexedit read-edid usbutils \
lshw autoconf automake build-essential libtool less g++ gdb pkg-config vim curl tree screen ruby-dev unzip \
=======
deb_additional_pkgs="${common_deb_additional_pkgs} nano file bsdmainutils fbset hexedit read-edid usbutils \
lshw autoconf automake1.9 build-essential libtool less g++ gdb pkg-config vim curl tree screen ruby1.9.1-dev unzip \
>>>>>>> 2860c0b3
libboost-dev libtar-dev libsdl-image1.2-dev libfuse-dev squashfs-tools iotop bc libssl-dev zip python-pip libiw-dev \
libmagick++-6.q16-dev libudev-dev cmake cmake-curses-gui lcov busybox"

deb_exclude=""

# Specify scripts to run before/after chroot
# The specified before hook copies the configuration files into the filesystem
chroot_before_hook="target/hooks/smith-development_chroot_before_hook.sh"
chroot_after_hook="target/hooks/smith-development_chroot_after_hook.sh"

# Specify script to run in chroot to setup filesystem (install configs, additional drivers, smith, etc)
chroot_script="smith-development.sh"

# Locale
rfs_default_locale="en_US.UTF-8"

# The kernel version used on the development image
# It's good to have this match the kernel version we currently use in the release image
kernel_pkg="linux-image-4.1.15-ti-r40"

# Install the kernel packages from rcn-ee.com repo
repo_rcnee_pkg_list="${kernel_pkg}"<|MERGE_RESOLUTION|>--- conflicted
+++ resolved
@@ -24,13 +24,8 @@
 
 # These packages are installed directly with apt-get
 # Most packages should be added here
-<<<<<<< HEAD
-deb_additional_pkgs="${common_deb_additional_pkgs} nano file bsdmainutils i2c-tools fbset hexedit read-edid usbutils \
+deb_additional_pkgs="${common_deb_additional_pkgs} nano file bsdmainutils fbset hexedit read-edid usbutils \
 lshw autoconf automake build-essential libtool less g++ gdb pkg-config vim curl tree screen ruby-dev unzip \
-=======
-deb_additional_pkgs="${common_deb_additional_pkgs} nano file bsdmainutils fbset hexedit read-edid usbutils \
-lshw autoconf automake1.9 build-essential libtool less g++ gdb pkg-config vim curl tree screen ruby1.9.1-dev unzip \
->>>>>>> 2860c0b3
 libboost-dev libtar-dev libsdl-image1.2-dev libfuse-dev squashfs-tools iotop bc libssl-dev zip python-pip libiw-dev \
 libmagick++-6.q16-dev libudev-dev cmake cmake-curses-gui lcov busybox"
 
