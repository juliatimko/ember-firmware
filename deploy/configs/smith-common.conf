--- conflicted
+++ resolved
@@ -32,29 +32,19 @@
 # libfuse2 : userspace filesystem libraries, required by owfs
 # resolvconf : intermediary between programs that supply DNS hosts and the programs that use this information, workaround for read-only /etc/resolv.conf
 # libiw30 : needed for determining if wlan is in access point mode
-<<<<<<< HEAD
 # libmagick++-6.q16-5 : needed for manipulating slice images
 # owfs-fuse : 1wire file system
 # dbus : needed by wpasupplicant; since the dbus package is not a hard dependency of wpasupplicant, specify here to ensure inclusion with release file system
-=======
-# libmagick++5 : needed for manipulating slice images
 # i2c-tools : used for diagnostics/testing of I2C device communication
->>>>>>> 2860c0b3
 
 # These packages are installed with debootstrap
 common_deb_include="ca-certificates git-core openssh-server systemd sudo"
 
 # These packages are installed directly with apt-get
 # Most packages should be added here
-<<<<<<< HEAD
 common_deb_additional_pkgs="cpufrequtils wpasupplicant dnsmasq wireless-tools ifplugd \
 ruby libtar0 zlib1g libsdl-image1.2 libfuse2 resolvconf libiw30 libmagick++-6.q16-5 \
-owfs-fuse dbus"
-=======
-common_deb_additional_pkgs="cpufrequtils ntpdate wpasupplicant dnsmasq wireless-tools \
-ifplugd ruby1.9.1 libtar0 zlib1g libsdl-image1.2 libfuse2 resolvconf libiw30 libmagick++5 \
-i2c-tools"
->>>>>>> 2860c0b3
+owfs-fuse dbus i2c-tools"
 
 deb_components="main contrib non-free"
 
