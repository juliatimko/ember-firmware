cmake_minimum_required(VERSION 2.8)
project(smith)

include(${CMAKE_CURRENT_SOURCE_DIR}/cmake/nb_tests.cmake)

# Specify include directories here
# Also add paths to NetBeans Code Assistance in project properties
include_directories(
    include
    tests
    /usr/include/ImageMagick
)

# Specify hardware independent source files here
add_library(Core STATIC
    CommandInterpreter.cpp
    CommandPipe.cpp
    EventHandler.cpp
    FrontPanel.cpp
    GPIO_Interrupt.cpp
    I2C_Device.cpp
    I2C_Resource.cpp
<<<<<<< HEAD
    I2C_StreamBuffer.cpp
=======
    ImageProcessor.cpp
>>>>>>> 479312c4
    LayerSettings.cpp
    Logger.cpp
    Motor.cpp
    MotorCommand.cpp
    NetworkInterface.cpp
    PrintData.cpp
    PrintDataDirectory.cpp
    PrintDataZip.cpp
    PrintEngine.cpp
    PrintFileStorage.cpp
    PrinterStateMachine.cpp
    PrinterStatus.cpp
    PrinterStatusQueue.cpp
    Projector.cpp
    Screen.cpp
    ScreenBuilder.cpp
    Settings.cpp
    Signals.cpp
    SparkStatus.cpp
    StandardIn.cpp
    TarGzFile.cpp
    TerminalUI.cpp
    Thermometer.cpp
    Timer.cpp
    UdevMonitor.cpp
    utils.cpp
)

# Specify library dependencies here
set(LIBRARIES
    Core 
    pthread
    zpp
    iw
    udev
    Magick++
    tar
    SDL
    SDL_image
)

# Specify hardware dependent source files here
add_library(Hardware STATIC EXCLUDE_FROM_ALL
    HardwareFactory.cpp
)

# Specify mock hardware source file here
add_library(MockHardware STATIC EXCLUDE_FROM_ALL
    mock_hardware/NamedPipeResource.cpp
    mock_hardware/HardwareFactory.cpp
    mock_hardware/NamedPipeStreamBuffer.cpp
)

# Specify automated tests here
# The first argument (f1, etc.) must correspond to the value of the Output
# property specified in the test's folder/linker properties so NetBeans can
# launch the correct test executable when debugging
add_nb_test(f1 tests/CommandInterpreterUT.cpp)
add_nb_test(f2 tests/EventHandlerUT.cpp)
add_nb_test(f3 tests/FrontPanelTest.cpp)
add_nb_test(f4 tests/LayerSettingsUT.cpp)
add_nb_test(f5 tests/NetworkIFUT.cpp)
add_nb_test(f6 tests/PrintDataDirectoryUT.cpp)
add_nb_test(f7 tests/PrintDataUT.cpp)
add_nb_test(f8 tests/PrintDataZipUT.cpp)
add_nb_test(f9 tests/PE_PD_IT.cpp)
add_nb_test(f10 tests/PrintEngineUT.cpp)
add_nb_test(f11 tests/ScreenUT.cpp)
add_nb_test(f12 tests/SettingsUT.cpp)
add_nb_test(f13 tests/ImageProcessorUT.cpp)

# Specify compilation flags here.
set(CMAKE_CXX_FLAGS          "-std=c++0x")
set(CMAKE_CXX_FLAGS_DEBUG    "-g3 -gdwarf-2")
set(CMAKE_CXX_FLAGS_RELEASE  "-O3")
set(CMAKE_CXX_FLAGS_COVERAGE "${CMAKE_CXX_FLAGS_DEBUG} -fprofile-arcs -ftest-coverage")

if(CMAKE_BUILD_TYPE STREQUAL "Debug" OR CMAKE_BUILD_TYPE STREQUAL "Coverage")
    add_definitions(-DDEBUG)
endif()

set(USE_MOCK_HARDWARE FALSE CACHE BOOL "Enable to build with mock hardware")

add_executable(smith main.cpp)

if (${USE_MOCK_HARDWARE})
    message(STATUS "Configured to build with mock hardware")
    list(APPEND LIBRARIES MockHardware)
else()
    message(STATUS "Configured to build with actual hardware")
    list(APPEND LIBRARIES Hardware)
endif()

target_link_libraries(smith ${LIBRARIES})
install(TARGETS smith RUNTIME DESTINATION /usr/local/bin)<|MERGE_RESOLUTION|>--- conflicted
+++ resolved
@@ -20,11 +20,8 @@
     GPIO_Interrupt.cpp
     I2C_Device.cpp
     I2C_Resource.cpp
-<<<<<<< HEAD
     I2C_StreamBuffer.cpp
-=======
     ImageProcessor.cpp
->>>>>>> 479312c4
     LayerSettings.cpp
     Logger.cpp
     Motor.cpp
