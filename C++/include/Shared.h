--- conflicted
+++ resolved
@@ -25,13 +25,8 @@
 #ifndef SHARED_H
 #define	SHARED_H
 
-<<<<<<< HEAD
-#define VERSION_MAJOR "2"
-#define VERSION_MINOR "3"
-=======
 constexpr const char* VERSION_MAJOR = "2";
-constexpr const char* VERSION_MINOR = "2";
->>>>>>> 3004d5d5
+constexpr const char* VERSION_MINOR = "3";
 
 // named pipes
 constexpr const char* COMMAND_PIPE           = "/tmp/CommandPipe";
@@ -89,26 +84,6 @@
 constexpr const char* CMD_BTNS_1_AND_2_HOLD               = "BUTTONS1AND2HOLD";
 
 // JSON keys for PrinterStatus sent to web
-<<<<<<< HEAD
-#define STATE_PS_KEY            "state"
-#define UISUBSTATE_PS_KEY       "ui_sub_state"
-#define CHANGE_PS_KEY           "change"
-#define IS_ERROR_PS_KEY         "is_error"
-#define ERROR_CODE_PS_KEY       "error_code"
-#define ERRNO_PS_KEY            "errno"
-#define ERROR_MSG_PS_KEY        "error_message"
-#define JOB_NAME_PS_KEY         "job_name"
-#define JOB_ID_PS_KEY           "job_id"
-#define LAYER_PS_KEY            "layer"
-#define TOTAL_LAYERS_PS_KEY     "total_layers"
-#define SECONDS_LEFT_PS_KEY     "seconds_left"
-#define TEMPERATURE_PS_KEY      "temperature"
-#define PRINT_RATING_PS_KEY     "print_rating"
-#define SPARK_STATE_PS_KEY      "spark_state"
-#define SPARK_JOB_STATE_PS_KEY  "spark_job_state"
-#define LOCAL_JOB_UUID_PS_KEY   "spark_local_job_uuid"
-#define CAN_LOAD_PS_KEY         "can_load_print_data"
-=======
 constexpr const char* STATE_PS_KEY            = "state";
 constexpr const char* UISUBSTATE_PS_KEY       = "ui_sub_state";
 constexpr const char* CHANGE_PS_KEY           = "change";
@@ -126,7 +101,7 @@
 constexpr const char* SPARK_STATE_PS_KEY      = "spark_state";
 constexpr const char* SPARK_JOB_STATE_PS_KEY  = "spark_job_state";
 constexpr const char* LOCAL_JOB_UUID_PS_KEY   = "spark_local_job_uuid";
->>>>>>> 3004d5d5
+constexpr const char* CAN_LOAD_PS_KEY         = "can_load_print_data";
 
 // StaeChange enum names
 constexpr const char* NO_CHANGE               = "none";
