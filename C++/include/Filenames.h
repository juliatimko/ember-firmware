//  File:   Filenames.h
//  Names of files used by Ember
//
//  This file is part of the Ember firmware.
//
//  Copyright 2015 Autodesk, Inc. <http://ember.autodesk.com/>
//    
//  Authors:
//  Richard Greene
//  Jason Lefley
//
//  This program is free software; you can redistribute it and/or
//  modify it under the terms of the GNU General Public License
//  as published by the Free Software Foundation; either version 2
//  of the License, or (at your option; any later version.
//
//  THIS PROGRAM IS DISTRIBUTED IN THE HOPE THAT IT WILL BE USEFUL,
//  BUT WITHOUT ANY WARRANTY; WITHOUT EVEN THE IMPLIED WARRANTY OF
//  MERCHANTABILITY OR FITNESS FOR A PARTICULAR PURPOSE.  SEE THE
//  GNU GENERAL PUBLIC LICENSE FOR MORE DETAILS.
//
//  You should have received a copy of the GNU General Public License
//  along with this program; if not, see <http://www.gnu.org/licenses/>.

#ifndef FILENAMES_H
#define	FILENAMES_H

#include <Shared.h>

<<<<<<< HEAD
#define CAPE_MANAGER_SLOTS_FILE ("/sys/devices/platform/bone_capemgr/slots")
#define BOARD_SERIAL_NUM_FILE ("/sys/bus/nvmem/devices/at24-0/nvmem")
#define THERMOMETER_FILE ("/mnt/1wire/22.*/temperature")
#define GPIO_VALUE ("/sys/class/gpio/gpio%d/value")
#define GPIO_DIRECTION ("/sys/class/gpio/gpio%d/direction")
#define GPIO_EDGE ("/sys/class/gpio/gpio%d/edge")
#define GPIO_EXPORT ("/sys/class/gpio/export")
#define GPIO_UNEXPORT ("/sys/class/gpio/unexport")
#define UUID_FILE "/proc/sys/kernel/random/uuid"
=======
constexpr const char* CAPE_MANAGER_SLOTS_FILE = "/sys/devices/bone_capemgr.9/slots";
constexpr const char* BOARD_SERIAL_NUM_FILE   = "/sys/bus/i2c/devices/0-0050/eeprom";
constexpr const char* THERMOMETER_FILE        = "/mnt/1wire/22.*/temperature";
constexpr const char* GPIO_VALUE              = "/sys/class/gpio/gpio%d/value";
constexpr const char* GPIO_DIRECTION          = "/sys/class/gpio/gpio%d/direction";
constexpr const char* GPIO_EDGE               = "/sys/class/gpio/gpio%d/edge";
constexpr const char* GPIO_EXPORT             = "/sys/class/gpio/export";
constexpr const char* GPIO_UNEXPORT           = "/sys/class/gpio/unexport";
constexpr const char* UUID_FILE               = "/proc/sys/kernel/random/uuid";
>>>>>>> 3cac085e

constexpr const char* SLICE_IMAGE_PREFIX       = "slice_";
constexpr const char* SLICE_IMAGE_EXTENSION    = "png";
constexpr const char* FILE_FILTER_PREFIX       = "/*.";

constexpr const char* PRINT_FILE_FILTER_TARGZ = "/*.tar.gz";
constexpr const char* PRINT_FILE_FILTER_ZIP   = "/*.zip";

constexpr const char* TEST_PATTERN_FILE = "/TestPattern.png";
constexpr const char* CAL_IMAGE_FILE    = "/Calibration.png";

constexpr const char* EMBEDDED_PRINT_SETTINGS_FILE = "printsettings";
constexpr const char* PER_LAYER_SETTINGS_FILE      = "layersettings.csv";

constexpr const char* USB_DRIVE_MOUNT_POINT = "/mnt/usb";

// name of file or directory in print data directory containing currently loaded
// print data
constexpr const char* PRINT_DATA_NAME = "print";

#endif    // FILENAMES_H<|MERGE_RESOLUTION|>--- conflicted
+++ resolved
@@ -12,7 +12,7 @@
 //  This program is free software; you can redistribute it and/or
 //  modify it under the terms of the GNU General Public License
 //  as published by the Free Software Foundation; either version 2
-//  of the License, or (at your option; any later version.
+//  of the License, or (at your option) any later version.
 //
 //  THIS PROGRAM IS DISTRIBUTED IN THE HOPE THAT IT WILL BE USEFUL,
 //  BUT WITHOUT ANY WARRANTY; WITHOUT EVEN THE IMPLIED WARRANTY OF
@@ -27,19 +27,8 @@
 
 #include <Shared.h>
 
-<<<<<<< HEAD
-#define CAPE_MANAGER_SLOTS_FILE ("/sys/devices/platform/bone_capemgr/slots")
-#define BOARD_SERIAL_NUM_FILE ("/sys/bus/nvmem/devices/at24-0/nvmem")
-#define THERMOMETER_FILE ("/mnt/1wire/22.*/temperature")
-#define GPIO_VALUE ("/sys/class/gpio/gpio%d/value")
-#define GPIO_DIRECTION ("/sys/class/gpio/gpio%d/direction")
-#define GPIO_EDGE ("/sys/class/gpio/gpio%d/edge")
-#define GPIO_EXPORT ("/sys/class/gpio/export")
-#define GPIO_UNEXPORT ("/sys/class/gpio/unexport")
-#define UUID_FILE "/proc/sys/kernel/random/uuid"
-=======
-constexpr const char* CAPE_MANAGER_SLOTS_FILE = "/sys/devices/bone_capemgr.9/slots";
-constexpr const char* BOARD_SERIAL_NUM_FILE   = "/sys/bus/i2c/devices/0-0050/eeprom";
+constexpr const char* CAPE_MANAGER_SLOTS_FILE = "/sys/devices/platform/bone_capemgr/slots";
+constexpr const char* BOARD_SERIAL_NUM_FILE   = "/sys/bus/nvmem/devices/at24-0/nvmem";
 constexpr const char* THERMOMETER_FILE        = "/mnt/1wire/22.*/temperature";
 constexpr const char* GPIO_VALUE              = "/sys/class/gpio/gpio%d/value";
 constexpr const char* GPIO_DIRECTION          = "/sys/class/gpio/gpio%d/direction";
@@ -47,7 +36,6 @@
 constexpr const char* GPIO_EXPORT             = "/sys/class/gpio/export";
 constexpr const char* GPIO_UNEXPORT           = "/sys/class/gpio/unexport";
 constexpr const char* UUID_FILE               = "/proc/sys/kernel/random/uuid";
->>>>>>> 3cac085e
 
 constexpr const char* SLICE_IMAGE_PREFIX       = "slice_";
 constexpr const char* SLICE_IMAGE_EXTENSION    = "png";
