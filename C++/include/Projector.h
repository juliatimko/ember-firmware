--- conflicted
+++ resolved
@@ -24,15 +24,12 @@
 #ifndef PROJECTOR_H
 #define	PROJECTOR_H
 
-<<<<<<< HEAD
 class I2C_Device;
 struct SDL_Surface;
-=======
-#include <SDL/SDL.h>
-#include <Magick++.h>
-
-#include <I2C_Device.h>
->>>>>>> 479312c4
+namespace Magick
+{
+class Image;
+};
 
 class Projector 
 {
