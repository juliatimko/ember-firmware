//  File:   Projector.h
//  Encapsulates the functionality of the printer's projector
//
//  This file is part of the Ember firmware.
//
//  Copyright 2015 Autodesk, Inc. <http://ember.autodesk.com/>
//    
//  Authors:
//  Richard Greene
//  Jason Lefley
//
//  This program is free software; you can redistribute it and/or
//  modify it under the terms of the GNU General Public License
//  as published by the Free Software Foundation; either version 2
//  of the License, or (at your option) any later version.
//
//  THIS PROGRAM IS DISTRIBUTED IN THE HOPE THAT IT WILL BE USEFUL,
//  BUT WITHOUT ANY WARRANTY; WITHOUT EVEN THE IMPLIED WARRANTY OF
//  MERCHANTABILITY OR FITNESS FOR A PARTICULAR PURPOSE.  SEE THE
//  GNU GENERAL PUBLIC LICENSE FOR MORE DETAILS.
//
//  You should have received a copy of the GNU General Public License
//  along with this program; if not, see <http://www.gnu.org/licenses/>.

#ifndef PROJECTOR_H
#define PROJECTOR_H

class I_I2C_Device;
class IFrameBuffer;
namespace Magick
{
class Image;
};

class Projector 
{
public:
    Projector(const I_I2C_Device& i2cDevice, IFrameBuffer& frameBuffer);
    virtual ~Projector();
<<<<<<< HEAD
    void SetImage(Magick::Image* pImage);
    bool ShowSurface(SDL_Surface* surface = NULL);
    bool ShowBlack();
    bool ShowWhite();
    void TearDown();
    void ShowTestPattern(const char* path);
=======
    void SetImage(Magick::Image& image);
    void ShowCurrentImage();
    void ShowBlack();
    void ShowWhite();
>>>>>>> 3004d5d5

private:
    void TurnLEDOn();
    void TurnLEDOff();
    
    bool _canControlViaI2C;
    const I_I2C_Device& _i2cDevice;
    IFrameBuffer& _frameBuffer;
};

#endif  // PROJECTOR_H<|MERGE_RESOLUTION|>--- conflicted
+++ resolved
@@ -37,19 +37,10 @@
 public:
     Projector(const I_I2C_Device& i2cDevice, IFrameBuffer& frameBuffer);
     virtual ~Projector();
-<<<<<<< HEAD
-    void SetImage(Magick::Image* pImage);
-    bool ShowSurface(SDL_Surface* surface = NULL);
-    bool ShowBlack();
-    bool ShowWhite();
-    void TearDown();
-    void ShowTestPattern(const char* path);
-=======
     void SetImage(Magick::Image& image);
     void ShowCurrentImage();
     void ShowBlack();
     void ShowWhite();
->>>>>>> 3004d5d5
 
 private:
     void TurnLEDOn();
