--- conflicted
+++ resolved
@@ -67,12 +67,8 @@
     unsigned long int _programBytesWritten;
     unsigned long int _runningChecksum;
     bool _programmingComplete;
-<<<<<<< HEAD
     FILE* _pFirmwareFile;
-=======
-    FILE* _pFwFile;
     std::unique_ptr<IFrameBuffer> _pFrameBuffer;
->>>>>>> fe617b17
     
     bool I2CWrite(unsigned char registerAddress, unsigned char data);
     bool I2CWrite(unsigned char registerAddress, const unsigned char* data, 
