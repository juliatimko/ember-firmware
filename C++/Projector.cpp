//  File:   Projector.cpp
//  Encapsulates the functionality of the printer's projector
//
//  This file is part of the Ember firmware.
//
//  Copyright 2015 Autodesk, Inc. <http://ember.autodesk.com/>
//    
//  Authors:
//  Richard Greene
//
//  This program is free software; you can redistribute it and/or
//  modify it under the terms of the GNU General Public License
//  as published by the Free Software Foundation; either version 2
//  of the License, or (at your option) any later version.
//
//  THIS PROGRAM IS DISTRIBUTED IN THE HOPE THAT IT WILL BE USEFUL,
//  BUT WITHOUT ANY WARRANTY; WITHOUT EVEN THE IMPLIED WARRANTY OF
//  MERCHANTABILITY OR FITNESS FOR A PARTICULAR PURPOSE.  SEE THE
//  GNU GENERAL PUBLIC LICENSE FOR MORE DETAILS.
//
//  You should have received a copy of the GNU General Public License
//  along with this program; if not, see <http://www.gnu.org/licenses/>.

#include <iostream>

#include <SDL/SDL_image.h>
#include <Magick++.h>
#include <stdexcept>

#include <Projector.h>
#include <Logger.h>
#include <Filenames.h>
#include <MessageStrings.h>
#include <Settings.h>
#include <utils.h>

using namespace Magick;

#define ON  (true)
#define OFF (false)

// Public constructor sets up SDL, base class tries to set up I2C connection 
Projector::Projector(unsigned char slaveAddress, int port) :
I2C_Device(slaveAddress, port),
_image(NULL)
{
    // see if we have an I2C connection to the projector
    _canControlViaI2C = (Read(PROJECTOR_HW_STATUS_REG) != ERROR_STATUS);
    if (!_canControlViaI2C)
        LOGGER.LogMessage(LOG_INFO, LOG_NO_PROJECTOR_I2C);
    else
    {
        // disable the projector's gamma correction, to provide linear output
        unsigned char disable = PROJECTOR_GAMMA_DISABLE;
        Write(PROJECTOR_GAMMA, &disable, 1);
    }

   // in case we exited abnormally before, 
   // tear down SDL before attempting to re-initialize it
   SDL_VideoQuit();
    
   if (SDL_Init(SDL_INIT_VIDEO) < 0)
   {
       TearDown();
       throw std::runtime_error(ErrorMessage::Format(SdlInit, SDL_GetError()));
   }
     
   // use the full screen to display the images
   const SDL_VideoInfo* videoInfo = SDL_GetVideoInfo();

    // print out video parameters
    std::cout << "screen is " << videoInfo->current_w <<
                 " x "        << videoInfo->current_h <<
                 " x "        << (int)videoInfo->vfmt->BitsPerPixel << "bpp" <<
                 std::endl; 
   
   _screen = SDL_SetVideoMode (videoInfo->current_w, videoInfo->current_h, 
                               videoInfo->vfmt->BitsPerPixel, 
                               SDL_SWSURFACE | SDL_FULLSCREEN) ;   
   
   if (_screen == NULL)
   {
       TearDown();
       throw std::runtime_error(ErrorMessage::Format(SdlSetMode, 
                                                            SDL_GetError()));
   }
   
    // hide the cursor
    SDL_ShowCursor(SDL_DISABLE);
    if (SDL_ShowCursor(SDL_QUERY) != SDL_DISABLE)
    {
        // not a fatal error
        LOGGER.LogError(LOG_WARNING, errno, ERR_MSG(SdlHideCursor), 
                                                            SDL_GetError());
    }
            
    ShowBlack();
    
    InitializeMagick("");
}

// Destructor turns off projector and tears down SDL.
Projector::~Projector() 
{
    TearDown();
}

// Set the image, ensuring release of the previous image.
void Projector::SetImage(SDL_Surface* image)
{
    SDL_FreeSurface(_image);
    _image = image;
}

// Display the previously set image.
bool Projector::ShowImage()
{
    if (_image == NULL)
        return false;  // no image to display
    
    if (SDL_BlitSurface(_image, NULL, _screen, NULL) != 0)
    {
        return false;
    }
    
    TurnLED(ON);
    
    return SDL_Flip(_screen) == 0;    
}

// Display an all black screen.
bool Projector::ShowBlack()
{
    TurnLED(OFF);

    if (SDL_MUSTLOCK(_screen) && SDL_LockSurface(_screen) != 0)
            return false;
    
    // fill the screen with black
    if (SDL_FillRect(_screen, NULL, 0) != 0)
        return false;
  
    if (SDL_MUSTLOCK(_screen))
        SDL_UnlockSurface (_screen) ;

    // display it
    return SDL_Flip(_screen) == 0;  
}

// Display an all white screen.
bool Projector::ShowWhite()
{
    TurnLED(ON);

    if (SDL_MUSTLOCK(_screen) && SDL_LockSurface(_screen) != 0)
            return false;
    
    // fill the screen with white
    if (SDL_FillRect(_screen, NULL, 0xFFFFFFFF) != 0)
        return false;
  
    if (SDL_MUSTLOCK(_screen))
        SDL_UnlockSurface (_screen) ;

    // display it
    return SDL_Flip(_screen) == 0;  
}

// Turn off projector and tear down SDL
void Projector::TearDown()
{
    ShowBlack();
    SDL_FreeSurface(_image);
    SDL_VideoQuit();
    SDL_Quit();    
}

// Show a test pattern, to aid in focus and alignment.
void Projector::ShowTestPattern()
{
    SDL_FreeSurface(_image);
    
    _image = IMG_Load(TEST_PATTERN);
    if (_image == NULL)
    {
        LOGGER.LogError(LOG_WARNING, errno, ERR_MSG(LoadImageError), 
                                                                TEST_PATTERN);
    }    
    
    ShowImage();
}

// Show a projector calibration image, to aid in alignment.
void Projector::ShowCalibrationPattern()
{
    SDL_FreeSurface(_image);
    
    _image = IMG_Load(CAL_IMAGE);
    if (_image == NULL)
    {
        LOGGER.LogError(LOG_WARNING, errno, ERR_MSG(LoadImageError), CAL_IMAGE);
    }    
    
    ShowImage();
}

// Turn the projector's LED(s) on or off.  Set the current to the desired value 
// first when turning them on.
void Projector::TurnLED(bool on)
{   
    if (!_canControlViaI2C)
        return;
    
    if (on)
    {
        // set the LED current, if we have a valid setting value for it
        int current = SETTINGS.GetInt(PROJECTOR_LED_CURRENT);
        if (current > 0)
        {
            // Set the PWM polarity.
            // Though the PRO DLPC350 Programmer’s Guide says to set this after 
            // setting the LED currents, it appears to need to be set first.
            // Also, the Programmer’s Guide seems to have the 
            // polarity backwards.
            unsigned char polarity = PROJECTOR_PWM_POLARITY_NORMAL;
            Write(PROJECTOR_LED_PWM_POLARITY_REG, &polarity, 1);
            
            unsigned char c = (unsigned char) current;
            // use the same value for all three LEDs
            unsigned char buf[3] = {c, c, c};

            Write(PROJECTOR_LED_CURRENT_REG, buf, 3);
        }
    }
    
    Write(PROJECTOR_LED_ENABLE_REG, on ? PROJECTOR_ENABLE_LEDS : 
                                         PROJECTOR_DISABLE_LEDS);
}

<<<<<<< HEAD
/// Scale the image by the given factor, and crop or pad back to full size.
void Projector::ScaleImage(SDL_Surface* surface, double scale, int layer)
=======
// Scale the image by the given factor, and crop or pad back to full size.
void Projector::ScaleImage(SDL_Surface* surface, double scale)
>>>>>>> e9306964
{
    // for timing only
    StartStopwatch();
<<<<<<< HEAD
#endif    
    // Load image directly from PNG (temporarily done here, assuming .tar.gz data)
    char path[255];
    sprintf(path, "/var/smith/print_data/%s/slice_%d.png", SETTINGS.GetString(PRINT_FILE_SETTING).c_str(), layer);
    Image image;
    image.read(path);
=======
>>>>>>> e9306964
    
    int origWidth  = (int) image.columns();
    int origHeight = (int) image.rows();

    // for timing only
    std::cout << "creating image took " << StopStopwatch() << " ms" << 
                                                                    std::endl; 
    StartStopwatch();
    
    // determine size of new image (rounding to nearest pixel)
    int resizeWidth =  (int)(origWidth * scale + 0.5);
    int resizeHeight = (int)(origHeight  * scale + 0.5);
    
    // scale the image  
    image.resize(Geometry(resizeWidth, resizeHeight));  
 
    // for timing only
    std::cout << "resizing took " << StopStopwatch() << " ms" << std::endl; 
    StartStopwatch();

    // save a copy of the scaled image
//    image.write("/var/smith/resized.png"); 
    
    
    if (scale < 1.0)
    {
        // pad the image back to full size
<<<<<<< HEAD
        image.extent(Geometry(origWidth, origHeight, 
                              (resizeWidth - origWidth) / 2, 
                              (resizeHeight - origHeight) / 2), "black");
=======
        image.borderColor("transparent");
        image.border(Geometry((1280 - width) / 2, (800 - height) / 2));
        
        // add extra pixel borders if width and or height are not even
        int extraWidth = width & 1;
        int extraHeight = height & 1;
        if (extraWidth != 0 || extraHeight != 0)
            image.border(Geometry(0, 0, extraWidth, extraHeight));
>>>>>>> e9306964
    }
    else if (scale > 1.0)
    {
        // crop the image back to full size
        image.crop(Geometry(origWidth, origHeight, 
                            (resizeWidth - origWidth) / 2, 
                            (resizeHeight - origHeight) / 2));
    }

<<<<<<< HEAD
#ifdef DEBUG
    std::cout << "crop/pad " << StopStopwatch() << " ms" << std::endl; 
=======
    // for timing only
    std::cout << "crop/pad took " << StopStopwatch() << " ms" << std::endl; 
>>>>>>> e9306964
    StartStopwatch();
    
    // save a copy of the scaled & cropped or padded image
//    image.write("/var/smith/final.png");   
        
    // convert back to SDL_Surface
    image.write(0, 0, origWidth, origHeight, "G", CharPixel, surface->pixels);
    
    // for timing only
    std::cout << "conversion back to SDL took " << StopStopwatch() << " ms" << 
                                                                    std::endl;  
}<|MERGE_RESOLUTION|>--- conflicted
+++ resolved
@@ -237,26 +237,18 @@
                                          PROJECTOR_DISABLE_LEDS);
 }
 
-<<<<<<< HEAD
-/// Scale the image by the given factor, and crop or pad back to full size.
+// Scale the image by the given factor, and crop or pad back to full size.
 void Projector::ScaleImage(SDL_Surface* surface, double scale, int layer)
-=======
-// Scale the image by the given factor, and crop or pad back to full size.
-void Projector::ScaleImage(SDL_Surface* surface, double scale)
->>>>>>> e9306964
 {
     // for timing only
     StartStopwatch();
-<<<<<<< HEAD
-#endif    
+
     // Load image directly from PNG (temporarily done here, assuming .tar.gz data)
     char path[255];
     sprintf(path, "/var/smith/print_data/%s/slice_%d.png", SETTINGS.GetString(PRINT_FILE_SETTING).c_str(), layer);
     Image image;
     image.read(path);
-=======
->>>>>>> e9306964
-    
+  
     int origWidth  = (int) image.columns();
     int origHeight = (int) image.rows();
 
@@ -283,20 +275,9 @@
     if (scale < 1.0)
     {
         // pad the image back to full size
-<<<<<<< HEAD
         image.extent(Geometry(origWidth, origHeight, 
                               (resizeWidth - origWidth) / 2, 
                               (resizeHeight - origHeight) / 2), "black");
-=======
-        image.borderColor("transparent");
-        image.border(Geometry((1280 - width) / 2, (800 - height) / 2));
-        
-        // add extra pixel borders if width and or height are not even
-        int extraWidth = width & 1;
-        int extraHeight = height & 1;
-        if (extraWidth != 0 || extraHeight != 0)
-            image.border(Geometry(0, 0, extraWidth, extraHeight));
->>>>>>> e9306964
     }
     else if (scale > 1.0)
     {
@@ -306,13 +287,9 @@
                             (resizeHeight - origHeight) / 2));
     }
 
-<<<<<<< HEAD
-#ifdef DEBUG
-    std::cout << "crop/pad " << StopStopwatch() << " ms" << std::endl; 
-=======
     // for timing only
     std::cout << "crop/pad took " << StopStopwatch() << " ms" << std::endl; 
->>>>>>> e9306964
+
     StartStopwatch();
     
     // save a copy of the scaled & cropped or padded image
