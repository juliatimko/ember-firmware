--- conflicted
+++ resolved
@@ -86,15 +86,9 @@
     // don't throw exceptions from destructor
     try
     {
-<<<<<<< HEAD
-        ShowBlack();
+        TurnLEDOff();
         if(_pFirmwareFile != NULL)
             fclose(_pFirmwareFile);
-=======
-        TurnLEDOff();
-        if(_pFwFile != NULL)
-            fclose(_pFwFile);
->>>>>>> fe617b17
     }
     catch (const std::exception& e)
     {
