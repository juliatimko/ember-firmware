--- conflicted
+++ resolved
@@ -25,6 +25,7 @@
 #include <stdexcept>
 
 #include <SDL/SDL_image.h>
+#include <Magick++.h>
 
 #include <Projector.h>
 #include <Logger.h>
@@ -39,14 +40,8 @@
 #define OFF (false)
 
 // Public constructor sets up SDL, base class tries to set up I2C connection 
-<<<<<<< HEAD
 Projector::Projector(I2C_Device& i2cDevice) :
-_i2cDevice(i2cDevice),
-_image(NULL)
-=======
-Projector::Projector(unsigned char slaveAddress, int port) :
-I2C_Device(slaveAddress, port)
->>>>>>> 479312c4
+_i2cDevice(i2cDevice)
 {
     // see if we have an I2C connection to the projector
     _canControlViaI2C = (_i2cDevice.Read(PROJECTOR_HW_STATUS_REG) != ERROR_STATUS);
@@ -230,74 +225,6 @@
         }
     }
     
-<<<<<<< HEAD
     _i2cDevice.Write(PROJECTOR_LED_ENABLE_REG, on ? PROJECTOR_ENABLE_LEDS : 
                                                     PROJECTOR_DISABLE_LEDS);
-}
-
-// Scale the image by the given factor, and crop or pad back to full size.
-void Projector::ScaleImage(SDL_Surface* surface, double scale)
-{
-    // for timing only
-    StartStopwatch();
-    
-    // convert SDL_Surface to ImageMagick Image
-    Image image(1280, 800, "A", CharPixel, surface->pixels);
-
-    // for timing only
-    std::cout << "creating image took " << StopStopwatch() << " ms" << 
-                                                                    std::endl; 
-    StartStopwatch();
-    
-    // determine size of new image (rounding to nearest pixel)
-    int width =  (int)(1280 * scale + 0.5);
-    int height = (int)(800  * scale + 0.5);
-    
-    // scale the image
-    image.resize(Geometry(width, height));
- 
-    // for timing only
-    std::cout << "resizing took " << StopStopwatch() << " ms" << std::endl; 
-    StartStopwatch();
-
-    // save a copy of the scaled image
-//    image.write("/var/smith/resized.png"); 
-    
-    
-    if (scale < 1.0)
-    {
-        // pad the image back to full size
-        image.borderColor("transparent");
-        image.border(Geometry((1280 - width) / 2, (800 - height) / 2));
-        
-        // add extra pixel borders if width and or height are not even
-        int extraWidth = width & 1;
-        int extraHeight = height & 1;
-        if (extraWidth != 0 || extraHeight != 0)
-            image.border(Geometry(0, 0, extraWidth, extraHeight));
-    }
-    else if (scale > 1.0)
-    {
-        // crop the image back to full size
-        image.crop(Geometry(1280, 800, (width - 1280) / 2, 
-                                       (height - 800) / 2));
-    }
-
-    // for timing only
-    std::cout << "crop/pad took " << StopStopwatch() << " ms" << std::endl; 
-    StartStopwatch();
-    
-    // save a copy of the scaled & cropped or padded image
-//    image.write("/var/smith/final.png");   
-        
-    // convert back to SDL_Surface
-    image.write(0, 0, 1280, 800, "A", CharPixel, surface->pixels);
-    
-    // for timing only
-    std::cout << "conversion back to SDL took " << StopStopwatch() << " ms" << 
-                                                                    std::endl;  
-=======
-    Write(PROJECTOR_LED_ENABLE_REG, on ? PROJECTOR_ENABLE_LEDS : 
-                                         PROJECTOR_DISABLE_LEDS);
->>>>>>> 479312c4
 }