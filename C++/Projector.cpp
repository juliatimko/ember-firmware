//  File:   Projector.cpp
//  Encapsulates the functionality of the printer's projector
//
//  This file is part of the Ember firmware.
//
//  Copyright 2015 Autodesk, Inc. <http://ember.autodesk.com/>
//    
//  Authors:
//  Richard Greene
//  Jason Lefley
//
//  This program is free software; you can redistribute it and/or
//  modify it under the terms of the GNU General Public License
//  as published by the Free Software Foundation; either version 2
//  of the License, or (at your option) any later version.
//
//  THIS PROGRAM IS DISTRIBUTED IN THE HOPE THAT IT WILL BE USEFUL,
//  BUT WITHOUT ANY WARRANTY; WITHOUT EVEN THE IMPLIED WARRANTY OF
//  MERCHANTABILITY OR FITNESS FOR A PARTICULAR PURPOSE.  SEE THE
//  GNU GENERAL PUBLIC LICENSE FOR MORE DETAILS.
//
//  You should have received a copy of the GNU General Public License
//  along with this program; if not, see <http://www.gnu.org/licenses/>.

#include "Projector.h"

#include "I_I2C_Device.h"
#include "Hardware.h"
#include "Logger.h"
#include "MessageStrings.h"
#include "IFrameBuffer.h"
#include "Settings.h"

Projector::Projector(const I_I2C_Device& i2cDevice, IFrameBuffer& frameBuffer) :
_i2cDevice(i2cDevice),
_frameBuffer(frameBuffer)
{
    // see if we have an I2C connection to the projector
    _canControlViaI2C = (_i2cDevice.Read(PROJECTOR_HW_STATUS_REG) != ERROR_STATUS);

    if (!_canControlViaI2C)
        LOGGER.LogMessage(LOG_INFO, LOG_NO_PROJECTOR_I2C);
    else
    {
        // disable the projector's gamma correction, to provide linear output
        unsigned char disable = PROJECTOR_GAMMA_DISABLE;
        _i2cDevice.Write(PROJECTOR_GAMMA, &disable, 1);
    }

<<<<<<< HEAD
   // in case we exited abnormally before, 
   // tear down SDL before attempting to re-initialize it
   SDL_VideoQuit();
    
   if (SDL_Init(SDL_INIT_VIDEO) < 0)
   {
        TearDown();
        throw std::runtime_error(ErrorMessage::Format(SdlInit, SDL_GetError()));
   }
     
   // use the full screen to display the images
   const SDL_VideoInfo* videoInfo = SDL_GetVideoInfo();

    // print out video parameters
    std::cout << "screen is " << videoInfo->current_w <<
                 " x "        << videoInfo->current_h <<
                 " x "        << (int)videoInfo->vfmt->BitsPerPixel << "bpp" <<
                 std::endl; 
   
    _screen = SDL_SetVideoMode (videoInfo->current_w, videoInfo->current_h, 
                                videoInfo->vfmt->BitsPerPixel, 
                                SDL_SWSURFACE | SDL_FULLSCREEN) ;   
   
    if (_screen == NULL)
    {
        TearDown();
        throw std::runtime_error(ErrorMessage::Format(SdlSetMode, 
                                                            SDL_GetError()));
    }
    
    // create 8 bpp surface for displaying images
    _surface = SDL_CreateRGBSurface(0, videoInfo->current_w , 
                                       videoInfo->current_h, 8, 0, 255, 0, 0);
    
    if (_surface == NULL) 
    {   
        TearDown();
        throw std::runtime_error(ErrorMessage::Format(SDLCreateSurface, 
                                                            SDL_GetError()));
    }
    
    // create grayscale color palette to replace (darker) default palette
    SDL_Color colors[256];
    for(int i = 0; i < 256; i++)
    {
      colors[i].r = i;
      colors[i].g = i;
      colors[i].b = i;
    }
    SDL_SetPalette(_surface, SDL_LOGPAL|SDL_PHYSPAL, colors, 0, 256);
   
    // hide the cursor
    SDL_ShowCursor(SDL_DISABLE);
    if (SDL_ShowCursor(SDL_QUERY) != SDL_DISABLE)
    {
        // not a fatal error
        LOGGER.LogError(LOG_WARNING, errno, ERR_MSG(SdlHideCursor), 
                                                            SDL_GetError());
    }
            
=======
>>>>>>> 3004d5d5
    ShowBlack();
}

Projector::~Projector() 
{
    // don't throw exceptions from destructor
    try
    {
        ShowBlack();
    }
    catch (const std::exception& e)
    {
        std::cerr << e.what() << std::endl;
    }
}

// Sets the image for display but does not actually draw it to the screen.
void Projector::SetImage(Magick::Image& image)
{
    _frameBuffer.Blit(image);
}

<<<<<<< HEAD
// Display the given surface (or _surface if given surface is NULL).
bool Projector::ShowSurface(SDL_Surface* surface)
=======
// Display the currently held image.
void Projector::ShowCurrentImage()
>>>>>>> 3004d5d5
{
    _frameBuffer.Swap();
    TurnLEDOn();
}

// Display an all black image.
void Projector::ShowBlack()
{
    TurnLEDOff();
    _frameBuffer.Fill(0x00);
}

// Display an all white image.
void Projector::ShowWhite()
{
    _frameBuffer.Fill(0xFF);
    TurnLEDOn();

}

// Turn the projector's LED(s) off.
void Projector::TurnLEDOff()
{
<<<<<<< HEAD
    ShowBlack();
    SDL_FreeSurface(_surface);
    SDL_VideoQuit();
    SDL_Quit();    
}

// Show a test pattern, to aid in focus, alignment, and/or calibration.
void Projector::ShowTestPattern(const char* path)
{    
    SDL_Surface* surface = IMG_Load(path);
    if (surface == NULL)
    {
        LOGGER.LogError(LOG_WARNING, errno, ERR_MSG(LoadImageError), path);
    }    
    
    ShowSurface(surface);
    SDL_FreeSurface(surface);
=======
    if (!_canControlViaI2C)
        return;
 
    _i2cDevice.Write(PROJECTOR_LED_ENABLE_REG, PROJECTOR_DISABLE_LEDS);
>>>>>>> 3004d5d5
}

// Set the projector's LED(s) current and turn them on. Set the current every
// time to prevent having to restart the system to observe the effects of
// changing the LED current setting.
void Projector::TurnLEDOn()
{
    if (!_canControlViaI2C)
        return;
 
    // set the LED current, if we have a valid setting value for it
    int current = SETTINGS.GetInt(PROJECTOR_LED_CURRENT);
    
    if (current > 0)
    {
        // Set the PWM polarity.
        // Though the PRO DLPC350 Programmer’s Guide says to set this after 
        // setting the LED currents, it appears to need to be set first.
        // Also, the Programmer’s Guide seems to have the 
        // polarity backwards.
        unsigned char polarity = PROJECTOR_PWM_POLARITY_NORMAL;
        _i2cDevice.Write(PROJECTOR_LED_PWM_POLARITY_REG, &polarity, 1);
        
        unsigned char c = static_cast<unsigned char>(current);

        // use the same value for all three LEDs
        unsigned char buf[3] = {c, c, c};

        _i2cDevice.Write(PROJECTOR_LED_CURRENT_REG, buf, 3);
    }

    _i2cDevice.Write(PROJECTOR_LED_ENABLE_REG, PROJECTOR_ENABLE_LEDS);
}<|MERGE_RESOLUTION|>--- conflicted
+++ resolved
@@ -47,69 +47,6 @@
         _i2cDevice.Write(PROJECTOR_GAMMA, &disable, 1);
     }
 
-<<<<<<< HEAD
-   // in case we exited abnormally before, 
-   // tear down SDL before attempting to re-initialize it
-   SDL_VideoQuit();
-    
-   if (SDL_Init(SDL_INIT_VIDEO) < 0)
-   {
-        TearDown();
-        throw std::runtime_error(ErrorMessage::Format(SdlInit, SDL_GetError()));
-   }
-     
-   // use the full screen to display the images
-   const SDL_VideoInfo* videoInfo = SDL_GetVideoInfo();
-
-    // print out video parameters
-    std::cout << "screen is " << videoInfo->current_w <<
-                 " x "        << videoInfo->current_h <<
-                 " x "        << (int)videoInfo->vfmt->BitsPerPixel << "bpp" <<
-                 std::endl; 
-   
-    _screen = SDL_SetVideoMode (videoInfo->current_w, videoInfo->current_h, 
-                                videoInfo->vfmt->BitsPerPixel, 
-                                SDL_SWSURFACE | SDL_FULLSCREEN) ;   
-   
-    if (_screen == NULL)
-    {
-        TearDown();
-        throw std::runtime_error(ErrorMessage::Format(SdlSetMode, 
-                                                            SDL_GetError()));
-    }
-    
-    // create 8 bpp surface for displaying images
-    _surface = SDL_CreateRGBSurface(0, videoInfo->current_w , 
-                                       videoInfo->current_h, 8, 0, 255, 0, 0);
-    
-    if (_surface == NULL) 
-    {   
-        TearDown();
-        throw std::runtime_error(ErrorMessage::Format(SDLCreateSurface, 
-                                                            SDL_GetError()));
-    }
-    
-    // create grayscale color palette to replace (darker) default palette
-    SDL_Color colors[256];
-    for(int i = 0; i < 256; i++)
-    {
-      colors[i].r = i;
-      colors[i].g = i;
-      colors[i].b = i;
-    }
-    SDL_SetPalette(_surface, SDL_LOGPAL|SDL_PHYSPAL, colors, 0, 256);
-   
-    // hide the cursor
-    SDL_ShowCursor(SDL_DISABLE);
-    if (SDL_ShowCursor(SDL_QUERY) != SDL_DISABLE)
-    {
-        // not a fatal error
-        LOGGER.LogError(LOG_WARNING, errno, ERR_MSG(SdlHideCursor), 
-                                                            SDL_GetError());
-    }
-            
-=======
->>>>>>> 3004d5d5
     ShowBlack();
 }
 
@@ -132,13 +69,8 @@
     _frameBuffer.Blit(image);
 }
 
-<<<<<<< HEAD
-// Display the given surface (or _surface if given surface is NULL).
-bool Projector::ShowSurface(SDL_Surface* surface)
-=======
 // Display the currently held image.
 void Projector::ShowCurrentImage()
->>>>>>> 3004d5d5
 {
     _frameBuffer.Swap();
     TurnLEDOn();
@@ -162,30 +94,10 @@
 // Turn the projector's LED(s) off.
 void Projector::TurnLEDOff()
 {
-<<<<<<< HEAD
-    ShowBlack();
-    SDL_FreeSurface(_surface);
-    SDL_VideoQuit();
-    SDL_Quit();    
-}
-
-// Show a test pattern, to aid in focus, alignment, and/or calibration.
-void Projector::ShowTestPattern(const char* path)
-{    
-    SDL_Surface* surface = IMG_Load(path);
-    if (surface == NULL)
-    {
-        LOGGER.LogError(LOG_WARNING, errno, ERR_MSG(LoadImageError), path);
-    }    
-    
-    ShowSurface(surface);
-    SDL_FreeSurface(surface);
-=======
     if (!_canControlViaI2C)
         return;
  
     _i2cDevice.Write(PROJECTOR_LED_ENABLE_REG, PROJECTOR_DISABLE_LEDS);
->>>>>>> 3004d5d5
 }
 
 // Set the projector's LED(s) current and turn them on. Set the current every
