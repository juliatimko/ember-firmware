//  File:   Settings.cpp
//  Handles storage, retrieval, and reset of settings
//
//  This file is part of the Ember firmware.
//
//  Copyright 2015 Autodesk, Inc. <http://ember.autodesk.com/>
//    
//  Authors:
//  Richard Greene
//
//  This program is free software; you can redistribute it and/or
//  modify it under the terms of the GNU General Public License
//  as published by the Free Software Foundation; either version 2
//  of the License, or (at your option) any later version.
//
//  THIS PROGRAM IS DISTRIBUTED IN THE HOPE THAT IT WILL BE USEFUL,
//  BUT WITHOUT ANY WARRANTY; WITHOUT EVEN THE IMPLIED WARRANTY OF
//  MERCHANTABILITY OR FITNESS FOR A PARTICULAR PURPOSE.  SEE THE
//  GNU GENERAL PUBLIC LICENSE FOR MORE DETAILS.
//
//  You should have received a copy of the GNU General Public License
//  along with this program; if not, see <http://www.gnu.org/licenses/>.

#include <string.h>
#include <libgen.h>
#include <exception>
#include <sstream>
#include <fstream>
#include <vector>

#define RAPIDJSON_ASSERT(x)                         \
  if (x);                                            \
  else throw std::exception();  

#include <rapidjson/writer.h>
#include <rapidjson/reader.h>
#include <rapidjson/stringbuffer.h>
#include <rapidjson/filestream.h>
#include <rapidjson/filereadstream.h>
#include <rapidjson/prettywriter.h>

#include <Settings.h>
#include <Shared.h>
#include <Logger.h>
#include <Filenames.h>
#include <utils.h>

// The default values of all settings are defined here.
// Printer settings are common to all prints.
// Z_MICRONS_PER_REV == 2000 (2 mm lead screw pitch at 1:1  gear ratio)
// R_MILLIDEGREES_PER_REV == 180000 (2:1 gear ratio for rotation)
#define PRINTER_SETTINGS    \
"        \"" DOWNLOAD_DIR "\": \"" ROOT_DIR "/download\","      \
"        \"" STAGING_DIR "\": \"" ROOT_DIR "/staging\","        \
"        \"" PRINT_DATA_DIR "\": \"" ROOT_DIR "/print_data\","  \
"        \"" HARDWARE_REV "\": 1,"                              \
"        \"" LAYER_OVERHEAD "\": 0.660,"                        \
"        \"" MAX_TEMPERATURE "\": 80.0,"                        \
"        \"" INSPECTION_HEIGHT "\": 60000,"                     \
"        \"" MAX_Z_TRAVEL "\": 160000,"                         \
"        \"" DETECT_JAMS "\": 1,"                               \
"        \"" MAX_UNJAM_TRIES "\": 5,"                           \
"        \"" MOTOR_TIMEOUT_FACTOR "\": 1.1,"                    \
"        \"" MIN_MOTOR_TIMEOUT_SEC "\": 15.0,"                  \
"        \"" PROJECTOR_LED_CURRENT "\": -1,"                    \
                                                                \
"        \"" MICRO_STEPS_MODE "\": 6,"                          \
"        \"" Z_STEP_ANGLE "\": 1800,"                           \
"        \"" Z_MICRONS_PER_REV "\": 2000,"                      \
                                                                \
"        \"" R_STEP_ANGLE "\": 1800,"                           \
"        \"" R_MILLIDEGREES_PER_REV "\": 180000,"               \
                                                                \
"        \"" Z_HOMING_JERK "\": 500000,"                        \
"        \"" Z_HOMING_SPEED "\": 5000,"                         \
"        \"" R_HOMING_JERK "\": 100000,"                        \
"        \"" R_HOMING_SPEED "\": 5,"                            \
"        \"" R_HOMING_ANGLE "\": -60000,"                       \
                                                                \
"        \"" Z_START_PRINT_JERK "\": 100000,"                   \
"        \"" Z_START_PRINT_SPEED "\": 5000,"                    \
"        \"" Z_START_PRINT_POSITION "\": -165000,"              \
"        \"" R_START_PRINT_JERK "\": 100000,"                   \
"        \"" R_START_PRINT_SPEED "\": 5,"                       \
"        \"" R_START_PRINT_ANGLE "\": 60000,"                   \
"        \"" FRONT_PANEL_AWAKE_TIME "\": 30,"                   \
<<<<<<< HEAD
"        \"" IMAGE_SCALE_FACTOR "\": 1.0"                      \
=======
"        \"" IMAGE_SCALE_FACTOR "\": 1.0,"                      \
"        \"" USB_DRIVE_DATA_DIR "\": \"/EmberUSB\""  
>>>>>>> e9306964

// Print settings are specific to a print, rather than the printer as a whole
#define PRINT_SPECIFIC_SETTINGS \
"        \"" JOB_NAME_SETTING "\": \"\","           \
"        \"" JOB_ID_SETTING "\": \"\","             \
"        \"" PRINT_FILE_SETTING "\": \"\","         \
                                                    \
"        \"" LAYER_THICKNESS "\": 25,"              \
"        \"" FIRST_EXPOSURE "\": 5.0,"              \
"        \"" BURN_IN_LAYERS "\": 1,"                \
"        \"" BURN_IN_EXPOSURE "\": 4.0,"            \
"        \"" MODEL_EXPOSURE "\": 2.5,"              \
                                                    \
"        \"" HOME_ON_APPROACH "\": 0,"              \
                                                    \
"        \"" FL_SEPARATION_R_JERK "\": 100000,"     \
"        \"" FL_SEPARATION_R_SPEED "\": 6,"         \
"        \"" FL_APPROACH_R_JERK "\": 100000,"       \
"        \"" FL_APPROACH_R_SPEED "\": 6,"           \
"        \"" FL_Z_LIFT "\": 2000,"                  \
"        \"" FL_SEPARATION_Z_JERK "\": 100000,"     \
"        \"" FL_SEPARATION_Z_SPEED "\": 5000,"      \
"        \"" FL_APPROACH_Z_JERK "\": 100000,"       \
"        \"" FL_APPROACH_Z_SPEED "\": 5000,"        \
"        \"" FL_ROTATION "\": 60000,"               \
"        \"" FL_EXPOSURE_WAIT "\": 0,"              \
"        \"" FL_SEPARATION_WAIT "\": 0,"            \
"        \"" FL_APPROACH_WAIT "\": 0,"              \
"        \"" FL_PRESS "\": 0,"                      \
"        \"" FL_PRESS_SPEED "\": 5000,"             \
"        \"" FL_PRESS_WAIT "\": 0,"                 \
"        \"" FL_UNPRESS_SPEED "\": 5000,"           \
                                                    \
"        \"" BI_SEPARATION_R_JERK "\": 100000,"     \
"        \"" BI_SEPARATION_R_SPEED "\": 11,"        \
"        \"" BI_APPROACH_R_JERK "\": 100000,"       \
"        \"" BI_APPROACH_R_SPEED "\": 11,"          \
"        \"" BI_Z_LIFT "\": 2000,"                  \
"        \"" BI_SEPARATION_Z_JERK "\": 100000,"     \
"        \"" BI_SEPARATION_Z_SPEED "\": 5000,"      \
"        \"" BI_APPROACH_Z_JERK "\": 100000,"       \
"        \"" BI_APPROACH_Z_SPEED "\": 5000,"        \
"        \"" BI_ROTATION "\": 60000,"               \
"        \"" BI_EXPOSURE_WAIT "\": 0,"              \
"        \"" BI_SEPARATION_WAIT "\": 0,"            \
"        \"" BI_APPROACH_WAIT "\": 0,"              \
"        \"" BI_PRESS "\": 0,"                      \
"        \"" BI_PRESS_SPEED "\": 5000,"             \
"        \"" BI_PRESS_WAIT "\": 0,"                 \
"        \"" BI_UNPRESS_SPEED "\": 5000,"           \
                                                    \
"        \"" ML_SEPARATION_R_JERK "\": 100000,"     \
"        \"" ML_SEPARATION_R_SPEED "\": 12,"        \
"        \"" ML_APPROACH_R_JERK "\": 100000,"       \
"        \"" ML_APPROACH_R_SPEED "\": 12,"          \
"        \"" ML_Z_LIFT "\": 2000,"                  \
"        \"" ML_SEPARATION_Z_JERK "\": 100000,"     \
"        \"" ML_SEPARATION_Z_SPEED "\": 5000,"      \
"        \"" ML_APPROACH_Z_JERK "\": 100000,"       \
"        \"" ML_APPROACH_Z_SPEED "\": 5000,"        \
"        \"" ML_ROTATION "\": 60000,"               \
"        \"" ML_EXPOSURE_WAIT "\": 0,"              \
"        \"" ML_SEPARATION_WAIT "\": 0,"            \
"        \"" ML_APPROACH_WAIT "\": 0,"              \
"        \"" ML_PRESS "\": 0,"                      \
"        \"" ML_PRESS_SPEED "\": 5000,"             \
"        \"" ML_PRESS_WAIT "\": 0,"                 \
"        \"" ML_UNPRESS_SPEED "\": 5000"           

#define SETTINGS_JSON_PREFIX "{ \"" SETTINGS_ROOT_KEY "\": {"
#define SETTINGS_JSON_SUFFIX "}}"

// Constructor.
Settings::Settings(std::string path) :
_settingsPath(path),
_errorHandler(&LOGGER)
{  
    // define the default value for each of the settings
    _defaults = SETTINGS_JSON_PREFIX
                PRINTER_SETTINGS ","
                PRINT_SPECIFIC_SETTINGS                              
                SETTINGS_JSON_SUFFIX;  
    
    // create the set of valid setting names
    Document doc;
    doc.Parse(_defaults);
    const Value& root = doc[SETTINGS_ROOT_KEY];
    for (Value::ConstMemberIterator itr = root.MemberBegin(); 
                                    itr != root.MemberEnd(); ++itr)
    {
        _names.insert(itr->name.GetString()); 
    }    

    // Make sure the parent directory of the settings file exists
    EnsureSettingsDirectoryExists();

    if (!Load(path, true))
    {
        RestoreAll();
        // clear any print data, since it probably doesn't use default settings,
        // but don't call any code that uses Settings!
        PurgeDirectory(root[PRINT_DATA_DIR].GetString());
    }
}

// Destructor.
Settings::~Settings() 
{
}

#define LOAD_BUF_LEN (1024)
// Load all the Settings from a file.  If 'initializing' is true, then any 
// corrupted or missing settings are given their default values.  In that way,
// when new settings are added in new versions of the firmware, any values for 
// existing settings will not be lost.
bool Settings::Load(const std::string &filename, bool initializing)
{
    bool retVal = false;
    std::vector<std::string> missing;
    try
    {
        FILE* pFile = fopen(filename.c_str(), "r");
        char buf[LOAD_BUF_LEN];
        FileReadStream frs1(pFile, buf, LOAD_BUF_LEN);
        // first parse into a temporary doc, for validation
        Document doc;
        doc.ParseStream(frs1);

        // make sure the file is valid
        RAPIDJSON_ASSERT(doc.IsObject() && doc.HasMember(SETTINGS_ROOT_KEY))
                
        // create a default doc, to check that all the expected setting names 
        // are present and have the correct type
        // (we may not yet have a valid _settingsDoc)
        Document defaultDoc;
        defaultDoc.Parse(_defaults);                
                
        for (std::set<std::string>::iterator it = _names.begin(); 
                                             it != _names.end(); ++it)
        {
            if (doc[SETTINGS_ROOT_KEY].HasMember(it->c_str())) 
            {
                if (!AreSameType(defaultDoc[SETTINGS_ROOT_KEY][it->c_str()],
                                       doc[SETTINGS_ROOT_KEY][it->c_str()]))
                {
                    _errorHandler->HandleError(WrongTypeForSetting, true, 
                                                                   it->c_str());
                    return false;                
                }           
            }
            else
            {
                if (initializing) // record the missing member to be added
                    missing.push_back(*it);
                else
                    throw std::exception(); 
            }
        }
        
        // parse again, but now into _settingsDoc
        fseek(pFile, 0, SEEK_SET);
        FileReadStream frs2(pFile, buf, LOAD_BUF_LEN);
        _settingsDoc.ParseStream(frs2);
        fclose(pFile);  
        
        if (initializing && missing.size() > 0)
        {
            // add any missing settings, with their default values
            for (std::vector<std::string>::iterator it = missing.begin(); 
                                                    it != missing.end(); ++it)
            {
                _settingsDoc[SETTINGS_ROOT_KEY].AddMember(StringRef(it->c_str()), 
                        defaultDoc[SETTINGS_ROOT_KEY][StringRef(it->c_str())], 
                        _settingsDoc.GetAllocator());
            }
            Save();
        }              
        retVal = true;
    }
    catch(std::exception)
    {
        // if we're initializing, we'll handle this by simply regenerating
        // the settings file from scratch
        if (!initializing)
            _errorHandler->HandleError(CantLoadSettings, true, 
                                                            filename.c_str());
    } 
    return retVal;
}
        
// Parse specified string as JSON and set any settings contained in the string 
// to their specified values
bool Settings::SetFromJSONString(const std::string &str)
{
    bool retVal = false;
    StringStream ss(str.c_str());
    
    try
    { 
        Document doc;
        doc.ParseStream(ss);
        const Value& root = doc[SETTINGS_ROOT_KEY];
        
        // first validate the name & type of each setting from the given string
        for (Value::ConstMemberIterator itr = root.MemberBegin(); 
                                        itr != root.MemberEnd(); ++itr)
        {
            const char* name = itr->name.GetString(); 
            if (!IsValidSettingName(name))
            {
                _errorHandler->HandleError(UnknownSetting, true, name);
                return false;
            }
            
            if (!AreSameType(_settingsDoc[SETTINGS_ROOT_KEY][name],
                                     doc[SETTINGS_ROOT_KEY][name]))
            {

                _errorHandler->HandleError(WrongTypeForSetting, true, name);
                return false;                
            }
        }
        
        // then set each value into the settings document
        for (Value::ConstMemberIterator itr = root.MemberBegin(); 
                                        itr != root.MemberEnd(); ++itr)
        {
            const char* name = itr->name.GetString();              
            if (_settingsDoc[SETTINGS_ROOT_KEY][name].IsString())
            {
                // need to make a copy of the string to be stored
                const char* str = doc[SETTINGS_ROOT_KEY][name].GetString();
                Value s;
                s.SetString(str, strlen(str), _settingsDoc.GetAllocator());
                _settingsDoc[SETTINGS_ROOT_KEY][name] = s;
            }
            else
                _settingsDoc[SETTINGS_ROOT_KEY][name] = 
                                                doc[SETTINGS_ROOT_KEY][name];
        }
        Save();
        retVal = true;
    }
    catch(std::exception)
    {
        _errorHandler->HandleError(CantReadSettingsString, true, str.c_str());
    }
    return retVal;
}

// Parse contents of specified file as JSON and set any settings contained in 
// the JSON to their specified values
bool Settings::SetFromFile(const std::string& filename)
{
    std::stringstream buffer;
    std::ifstream settingsFile(filename.c_str());
   
    // check if file exists
    if (!settingsFile.is_open()) 
        return false;    
    
    buffer << settingsFile.rdbuf();
    
    return SetFromJSONString(buffer.str());
}

// Save the current settings in the main settings file
void Settings::Save()
{
    Save(_settingsPath); 
}

// Save the current settings in the given file
void Settings::Save(const std::string &filename)
{
    try
    {
        FILE* pFile = fopen (filename.c_str(), "w");
        FileStream fs(pFile);
        PrettyWriter<FileStream> writer(fs); 
        _settingsDoc.Accept(writer);     
        // call fsync to ensure critical data is written to the storage device
        fsync(fileno(pFile));
        fclose(pFile);
    }
    catch(std::exception)
    {
        _errorHandler->HandleError(CantSaveSettings, true, filename.c_str());
    }
}

// Get all the settings as a single text string in JSON.
std::string Settings::GetAllSettingsAsJSONString()
{
    StringBuffer buffer; 
    try
    {
        Writer<StringBuffer> writer(buffer);
        _settingsDoc.Accept(writer);        
    }
    catch(std::exception)
    {
        _errorHandler->HandleError(CantWriteSettingsString);
    }
    return buffer.GetString();
}

// Restore all Settings to their default values
void Settings::RestoreAll()
{
    try
    {
        _settingsDoc.Parse(_defaults); 

        Save();     
    }
    catch(std::exception)
    {
        _errorHandler->HandleError(CantRestoreSettings, true,   
                                                         _settingsPath.c_str());
    }
}

// Restore a particular setting to its default value
void Settings::Restore(const std::string key)
{
    if (IsValidSettingName(key))
    {
        Document defaultsDoc;
        defaultsDoc.Parse(_defaults);
        
        _settingsDoc[SETTINGS_ROOT_KEY][StringRef(key.c_str())] = 
                         defaultsDoc[SETTINGS_ROOT_KEY][StringRef(key.c_str())];
        Save();
    }
    else
    {
        _errorHandler->HandleError(NoDefaultSetting, true, key.c_str());
    }
}


// Restore all the settings used for a print (as opposed to printer settings)
// to their default values.
bool Settings::RestoreAllPrintSettings()
{
    try
    {
        Document defaultsDoc;
        defaultsDoc.Parse(SETTINGS_JSON_PREFIX 
                          PRINT_SPECIFIC_SETTINGS 
                          SETTINGS_JSON_SUFFIX);
        
        // for each key in default print settings
        const Value& root = defaultsDoc[SETTINGS_ROOT_KEY];
        for (Value::ConstMemberIterator itr = root.MemberBegin(); 
                                        itr != root.MemberEnd(); ++itr)
        {
            const char* key = itr->name.GetString(); 

            _settingsDoc[SETTINGS_ROOT_KEY][StringRef(key)] = 
                         defaultsDoc[SETTINGS_ROOT_KEY][StringRef(key)];
        }
        Save();
        return true;
    }
    catch(std::exception)
    {
        _errorHandler->HandleError(CantRestorePrintSettings, true,   
                                                         _settingsPath.c_str());
        return false;
    }
}

// Reload the settings from the settings file
void Settings::Refresh()
{
    Load(_settingsPath); 
}

// Set  a new value for a saving but don't persist the change
void Settings::Set(const std::string key, const std::string value)
{
    try
    {
        if (IsValidSettingName(key))
        {
            // need to make a copy of the string to be stored
            Value s;
            s.SetString(value.c_str(), value.length(), 
                                                _settingsDoc.GetAllocator());
            _settingsDoc[SETTINGS_ROOT_KEY][StringRef(key.c_str())] =  s;           
        }
        else
            _errorHandler->HandleError(UnknownSetting, true, key.c_str());
    }
    catch(std::exception)
    {
        _errorHandler->HandleError(CantSetSetting, true, key.c_str());
    }  
}

void Settings::Set(const std::string key, int value)
{
    try
    {
        if (IsValidSettingName(key))
            _settingsDoc[SETTINGS_ROOT_KEY][StringRef(key.c_str())] =  value;
        else
            _errorHandler->HandleError(UnknownSetting, true, key.c_str());
    }
    catch(std::exception)
    {
        _errorHandler->HandleError(CantSetSetting, true, key.c_str());
    }    
}

void Settings::Set(const std::string key, double value)
{
    try
    {
        if (IsValidSettingName(key))
            _settingsDoc[SETTINGS_ROOT_KEY][StringRef(key.c_str())] =  value;
        else
            _errorHandler->HandleError(UnknownSetting, true, key.c_str());
    }
    catch(std::exception)
    {
        _errorHandler->HandleError(CantSetSetting, true, key.c_str());
    }    
}

// Return the value of an integer setting.
int Settings::GetInt(const std::string key)
{
    int retVal = 0;
    try
    {
        if (IsValidSettingName(key))
            retVal = 
            _settingsDoc[SETTINGS_ROOT_KEY][StringRef(key.c_str())].GetInt();
        else
           _errorHandler->HandleError(UnknownSetting, true, key.c_str()); 
    }
    catch(std::exception)
    {
        _errorHandler->HandleError(CantGetSetting, true, key.c_str());
    }  
    return retVal;
}

// Returns the value of a string setting.
std::string Settings::GetString(const std::string key)
{
    std::string retVal("");
    try
    {
        if (IsValidSettingName(key))
            retVal = 
            _settingsDoc[SETTINGS_ROOT_KEY][StringRef(key.c_str())].GetString();
        else
           _errorHandler->HandleError(UnknownSetting, true, key.c_str()); 
    }
    catch(std::exception)
    {
        _errorHandler->HandleError(CantGetSetting, true, key.c_str());
    }  
    return retVal;
}

// Returns the value of a double-precision floating point setting.
double Settings::GetDouble(const std::string key)
{
    double retVal = 0.0;
    try
    {
        if (IsValidSettingName(key))
            retVal = 
            _settingsDoc[SETTINGS_ROOT_KEY][StringRef(key.c_str())].GetDouble();
        else
           _errorHandler->HandleError(UnknownSetting, true, key.c_str()); 
    }
    catch(std::exception)
    {
        _errorHandler->HandleError(CantGetSetting, true, key.c_str());
    } 
    return retVal;
}

// Validates that a setting name is one for which we have a default value.
bool Settings::IsValidSettingName(const std::string key)
{
    std::set<std::string>::iterator it = _names.find(key);
    return it != _names.end();
}

// Ensure that the directory containing the file specified by _settingsPath 
// exists
void Settings::EnsureSettingsDirectoryExists()
{
    char *path = strdup(_settingsPath.c_str());
    MakePath(dirname(path));
    free(path);
}

// Test that a given setting is of the expected type.
bool Settings::AreSameType(Value& expected, Value& actual)
{
    if (expected.IsInt() && actual.IsInt())
        return true;
    
    // accept integers where we expect a double, to facilitate javascript 
    // clients that remove the decimal point from doubles of integral value
    if (expected.IsDouble() && (actual.IsDouble() || actual.IsInt()))
        return true;
    
    return(expected.IsString() && actual.IsString());
}

// Gets the PrinterSettings singleton
Settings& PrinterSettings::Instance()
{
    static Settings settings(SETTINGS_PATH);
    return settings;
}<|MERGE_RESOLUTION|>--- conflicted
+++ resolved
@@ -84,12 +84,8 @@
 "        \"" R_START_PRINT_SPEED "\": 5,"                       \
 "        \"" R_START_PRINT_ANGLE "\": 60000,"                   \
 "        \"" FRONT_PANEL_AWAKE_TIME "\": 30,"                   \
-<<<<<<< HEAD
-"        \"" IMAGE_SCALE_FACTOR "\": 1.0"                      \
-=======
 "        \"" IMAGE_SCALE_FACTOR "\": 1.0,"                      \
 "        \"" USB_DRIVE_DATA_DIR "\": \"/EmberUSB\""  
->>>>>>> e9306964
 
 // Print settings are specific to a print, rather than the printer as a whole
 #define PRINT_SPECIFIC_SETTINGS \
