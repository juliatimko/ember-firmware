--- conflicted
+++ resolved
@@ -93,8 +93,6 @@
         // create the front panel
         int port = (SETTINGS.GetInt(HARDWARE_REV) == 0) ? I2C2_PORT : I2C1_PORT;
         FrontPanel fp(UI_SLAVE_ADDRESS, port); 
-        // set the screensaver time
-        fp.SetAwakeTime(SETTINGS.GetInt(FRONT_PANEL_AWAKE_TIME));
  
         EventHandler eh;
 
@@ -134,71 +132,11 @@
         PrintEngine pe(true, motor, printerStatusPipe, exposureTimer,
                 temperatureTimer, delayTimer, motorTimeoutTimer);
 
-<<<<<<< HEAD
-    // give it to the settings singleton as an error handler
-    SETTINGS.SetErrorHandler(&pe);
-    
-    // create the front panel
-    int port = (SETTINGS.GetInt(HARDWARE_REV) == 0) ? I2C2_PORT : I2C1_PORT;
-    static FrontPanel fp(UI_SLAVE_ADDRESS, port); 
-    // set the screensaver time, or disable screen saver if demo mode is being 
-    // requested via a button press at startup
-    int awakeTime = pe.DemoModeRequested() ? 
-                                    0 : SETTINGS.GetInt(FRONT_PANEL_AWAKE_TIME);
-    fp.SetAwakeTime(awakeTime);
+        // set the screensaver time, or disable screen saver if demo mode is being 
+        // requested via a button press at startup
+        fp.SetAwakeTime(pe.DemoModeRequested() ?
+                0 : SETTINGS.GetInt(FRONT_PANEL_AWAKE_TIME));
  
-    // set the I2C devices
-    eh.SetI2CDevice(MotorInterrupt, pe.GetMotorController(), MC_STATUS_REG);
-    eh.SetI2CDevice(MotorTimeout,   pe.GetMotorController(), MC_STATUS_REG);
-    eh.SetI2CDevice(ButtonInterrupt, &fp, BTN_STATUS);
-    
-    // subscribe logger singleton first, so that it will show 
-    // its output in the logs ahead of any other subscribers that actually 
-    // act on those events
-    eh.Subscribe(PrinterStatusUpdate, &LOGGER);
-    eh.Subscribe(MotorInterrupt, &LOGGER);
-    eh.Subscribe(ButtonInterrupt, &LOGGER);
-    eh.Subscribe(DoorInterrupt, &LOGGER);
-    if(useStdio)
-        eh.Subscribe(Keyboard, &LOGGER);
-    eh.Subscribe(UICommand, &LOGGER);
-    
-    // subscribe the print engine to interrupt events
-    eh.Subscribe(MotorInterrupt, &pe);
-    eh.Subscribe(ButtonInterrupt, &pe); 
-    eh.Subscribe(DoorInterrupt, &pe);
-    eh.Subscribe(RotationInterrupt, &pe);
-    
-    // subscribe the print engine to timer events
-    eh.SetFileDescriptor(DelayEnd, pe.GetDelayTimerFD());
-    eh.Subscribe(DelayEnd, &pe);
-    
-    eh.SetFileDescriptor(ExposureEnd, pe.GetExposureTimerFD());
-    eh.Subscribe(ExposureEnd, &pe);
-    
-    eh.SetFileDescriptor(MotorTimeout, pe.GetMotorTimeoutTimerFD());
-    eh.Subscribe(MotorTimeout, &pe);
-    
-    eh.SetFileDescriptor(TemperatureTimer, pe.GetTemperatureTimerFD());
-    eh.Subscribe(TemperatureTimer, &pe);
-    
-    CommandInterpreter peCmdInterpreter(&pe);
-    // subscribe the command interpreter to command input events,
-    // from UI and possibly the keyboard
-    eh.Subscribe(UICommand, &peCmdInterpreter); 
-    if(useStdio)
-        eh.Subscribe(Keyboard, &peCmdInterpreter);   
-    
-    // subscribe the front panel to printer status events
-    eh.SetFileDescriptor(PrinterStatusUpdate, pe.GetStatusUpdateFD()); 
-    eh.Subscribe(PrinterStatusUpdate, &fp);
-    
-    // also connect a network interface, subscribed to printer status events
-    NetworkInterface networkIF;
-    eh.Subscribe(PrinterStatusUpdate, &networkIF);
-    
-    if(useStdio)
-=======
         // give it to the settings singleton as an error handler
         SETTINGS.SetErrorHandler(&pe);
     
@@ -262,7 +200,6 @@
         return 0;
     }
     catch (const std::runtime_error& e)
->>>>>>> 1cf2ee4d
     {
         std::cerr << e.what() << std::endl;
         return 1;
