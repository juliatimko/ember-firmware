--- conflicted
+++ resolved
@@ -47,16 +47,13 @@
 _inspectionRequested(false),
 _skipCalibration(false),
 _remainingMotorTimeoutSec(0.0),
-<<<<<<< HEAD
-_demoModeRequested(false)
-=======
+_demoModeRequested(false),
 _printerStatusPipe(printerStatusPipe),
 _exposureTimer(exposureTimer),
 _temperatureTimer(temperatureTimer),
 _delayTimer(delayTimer),
 _motorTimeoutTimer(motorTimeoutTimer),
 _motor(motor)
->>>>>>> 1cf2ee4d
 {
 #ifndef DEBUG
     if(!haveHardware)
@@ -1542,7 +1539,7 @@
     Initialize();
         
     // go to home position without rotating the tray to cover the projector
-    _pMotor->GoHome(true, true);  
+    _motor.GoHome(true, true);  
     // (and leave the motors enabled)
     
     _pProjector->ShowWhite();
