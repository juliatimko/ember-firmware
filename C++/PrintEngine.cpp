--- conflicted
+++ resolved
@@ -533,13 +533,8 @@
     {        
         // see if we should scale the image
         double scale = SETTINGS.GetDouble(IMAGE_SCALE_FACTOR);
-<<<<<<< HEAD
         if(scale != 1.0)
             _pProjector->ScaleImage(image, scale, _printerStatus._currentLayer);
-=======
-        if (scale != 1.0)
-            _pProjector->ScaleImage(image, scale);
->>>>>>> e9306964
         
         // update projector with image
         _pProjector->SetImage(image);
