--- conflicted
+++ resolved
@@ -1,79 +1,72 @@
-## Ember 3D Printer Firmware
-Version 2.2
-
-Copyright © 2015 Autodesk, Inc. All rights reserved.
-
-###Repository Overview
-The [Autodesk Ember](https://ember.autodesk.com/) 3D printer uses the firmware here to control its operation and communicate with applications.  The components in the C++ and ruby folders run on the main (Sitara) processor under Linux and the others run on two satelite AVRs that control the motors and front panel.
-
-Folder  | Contents
-------------- | -------------
-/docs  | Documentation of the firmware architecture and the APIs it exposes to web and local network clients. 
-/C++ | Component (smith), that drives the printing process and responds to user input.  Includes NetBeans project for rebuilding.
-/ruby | Components (smith-server and smith-client) that communicate with web and local network applications.  Also includes functionality for configuring network connectivity.
-/AVR/MotorController | AVR firmware for controlling the motors that move the build head and resin tray, based on commands from smith.
-/AVR/FrontPanel | AVR firmware for controlling the OLED display and LED ring in the front panel.
-/AVR/twiboot | Bootloader that loads AVR firmware via I2C.
-/Utilities | Utility for sending commands to motor controller and for controlling AVR bootloader.
-/deploy | Scripts for packaging and deploying the firmware and building development systems.
-/infrastructure | Components to assist with automated builds.
-
-###Contributing to Ember Firmware
-We welcome contributions to the Ember firmware.  You can do so through GitHub by forking the repository and sending a pull request.
-
-Active development should occur on a feature branch. Changes will be merged into the master branch by our project committers ahead of release.
-
-When submitting code, please make every effort to follow existing conventions and style in order to keep the code as readable as possible. Our project has adopted the style guidelines for C++ code given in the /docs folder.
-
-When submitting a pull request, please ensure you include enough information so the reviewer can understand the changes being made and the motivations.
-
-For comments, feature requests, or questions, please create a GitHub issue.
- 
-
-###Development Image
-An image of the SD card we use for development can be downloaded from [here](http://printer-firmware.s3-website-us-east-1.amazonaws.com/development_image).  To use it, flash it to a micro SD card (2GB minimum, must write image directly to SD card using [Win32DiskImager](http://sourceforge.net/projects/win32diskimager/), ```dd```, or similar; copying the image to an existing partition will not work), boot a BeagleBone Black or an Ember using the SD card, then ssh in (root@192.168.7.2 via network over USB) and run:
-
-```
-resize-rootfs
-reboot
-```
-
-The currently available development image includes the currently released version of the firmware (as indicated in the ```README``` in the ```master``` branch). By default, the firmware applications will not start when the printer boots. If you want the firmware applications to start when the printer boots, as is the case with the production firmware releases, ssh in and run:
-
-```
-systemctl enable smith.service
-systemctl enable smith-client.service
-```
-
-The web client and main firmware programs can also run from the command line using these commands:
-
-```
-smith
-smith-client
-```
-
-The development image provides the same functionality as the release firmware with the following exceptions:
-
-- The file system is writable. This allows customization through rebuilding the firmware, custom scripts, etc.
-- The firmware included in the image cannot be upgraded through the upgrade firmware functionality provided by the printer's local web interface or emberprinter.com. The easiest way to upgrade the firmware on a development image is to use the currently available development image. 
-
-###Trademarks
-Autodesk, Ember, Spark, and the Autodesk logo are registered trademarks or trademarks of Autodesk, Inc., and/or its subsidiaries and/or affiliates.
-All other brand names, product names or trademarks belong to their respective holders.
-
-###Patents
-Includes patents pending.
-
-###Third-Party Software Credits and Attributions
-See the /usr/share/doc and /usr/share/common-licenses folders within Ember itself 
-and the [Ember Firmware Open Source License Disclosure](https://s3.amazonaws.com/printer-firmware/OpenSourceLicenseDisclosure.pdf) for the complete list of third-party copyright notices and licenses.
-
-###Disclaimer
-THIS FIRMWARE IS PROVIDED BY THE COPYRIGHT AND TRADEMARK HOLDERS AND CONTRIBUTORS “AS IS” AND ANY EXPRESS OR IMPLIED WARRANTIES, INCLUDING, BUT NOT LIMITED TO, THE IMPLIED WARRANTIES OF MERCHANTABILITY AND FITNESS FOR A PARTICULAR PURPOSE ARE DISCLAIMED.  IN NO EVENT SHALL THE COPYRIGHT AND/OR TRADEMARK HOLDER OR CONTRIBUTORS BE LIABLE FOR ANY DIRECT, INDIRECT, INCIDENTAL, SPECIAL, EXEMPLARY, OR CONSEQUENTIAL DAMAGES (INCLUDING, BUT NOT LIMITED TO, PROCUREMENT OF SUBSTITUTE GOODS OR SERVICES; LOSS OF USE, DATA, OR PROFITS; OR BUSINESS INTERRUPTION), INCLUDING DAMAGES OR CONSEQUENCES ASSOCIATED WITH USE OF THE FIRMWARE — WHETHER MODIFIED OR NOT — IN TANGIBLE DEVICES OR PRODUCTS, HOWEVER CAUSED AND ON ANY THEORY OF LIABILITY, WHETHER IN CONTRACT, STRICT LIABILITY, OR TORT (INCLUDING NEGLIGENCE OR OTHERWISE) ARISING IN ANY WAY IN CONNECTION WITH THE FIRMWARE OR THE USE OR OTHER DEALINGS IN THE FIRMWARE, EVEN IF ADVISED OF THE POSSIBILITY OF SUCH DAMAGE.
-<<<<<<< HEAD
- 
-
-=======
-
-
->>>>>>> 789961a6
+## Ember 3D Printer Firmware
+Version 2.2
+
+Copyright © 2015 Autodesk, Inc. All rights reserved.
+
+###Repository Overview
+The [Autodesk Ember](https://ember.autodesk.com/) 3D printer uses the firmware here to control its operation and communicate with applications.  The components in the C++ and ruby folders run on the main (Sitara) processor under Linux and the others run on two satelite AVRs that control the motors and front panel.
+
+Folder  | Contents
+------------- | -------------
+/docs  | Documentation of the firmware architecture and the APIs it exposes to web and local network clients. 
+/C++ | Component (smith), that drives the printing process and responds to user input.  Includes NetBeans project for rebuilding.
+/ruby | Components (smith-server and smith-client) that communicate with web and local network applications.  Also includes functionality for configuring network connectivity.
+/AVR/MotorController | AVR firmware for controlling the motors that move the build head and resin tray, based on commands from smith.
+/AVR/FrontPanel | AVR firmware for controlling the OLED display and LED ring in the front panel.
+/AVR/twiboot | Bootloader that loads AVR firmware via I2C.
+/Utilities | Utility for sending commands to motor controller and for controlling AVR bootloader.
+/deploy | Scripts for packaging and deploying the firmware and building development systems.
+/infrastructure | Components to assist with automated builds.
+
+###Contributing to Ember Firmware
+We welcome contributions to the Ember firmware.  You can do so through GitHub by forking the repository and sending a pull request.
+
+Active development should occur on a feature branch. Changes will be merged into the master branch by our project committers ahead of release.
+
+When submitting code, please make every effort to follow existing conventions and style in order to keep the code as readable as possible. Our project has adopted the style guidelines for C++ code given in the /docs folder.
+
+When submitting a pull request, please ensure you include enough information so the reviewer can understand the changes being made and the motivations.
+
+For comments, feature requests, or questions, please create a GitHub issue.
+ 
+
+###Development Image
+An image of the SD card we use for development can be downloaded from [here](http://printer-firmware.s3-website-us-east-1.amazonaws.com/development_image).  To use it, flash it to a micro SD card (2GB minimum, must write image directly to SD card using [Win32DiskImager](http://sourceforge.net/projects/win32diskimager/), ```dd```, or similar; copying the image to an existing partition will not work), boot a BeagleBone Black or an Ember using the SD card, then ssh in (root@192.168.7.2 via network over USB) and run:
+
+```
+resize-rootfs
+reboot
+```
+
+The currently available development image includes the currently released version of the firmware (as indicated in the ```README``` in the ```master``` branch). By default, the firmware applications will not start when the printer boots. If you want the firmware applications to start when the printer boots, as is the case with the production firmware releases, ssh in and run:
+
+```
+systemctl enable smith.service
+systemctl enable smith-client.service
+```
+
+The web client and main firmware programs can also run from the command line using these commands:
+
+```
+smith
+smith-client
+```
+
+The development image provides the same functionality as the release firmware with the following exceptions:
+
+- The file system is writable. This allows customization through rebuilding the firmware, custom scripts, etc.
+- The firmware included in the image cannot be upgraded through the upgrade firmware functionality provided by the printer's local web interface or emberprinter.com. The easiest way to upgrade the firmware on a development image is to use the currently available development image. 
+
+###Trademarks
+Autodesk, Ember, Spark, and the Autodesk logo are registered trademarks or trademarks of Autodesk, Inc., and/or its subsidiaries and/or affiliates.
+All other brand names, product names or trademarks belong to their respective holders.
+
+###Patents
+Includes patents pending.
+
+###Third-Party Software Credits and Attributions
+See the /usr/share/doc and /usr/share/common-licenses folders within Ember itself 
+and the [Ember Firmware Open Source License Disclosure](https://s3.amazonaws.com/printer-firmware/OpenSourceLicenseDisclosure.pdf) for the complete list of third-party copyright notices and licenses.
+
+###Disclaimer
+THIS FIRMWARE IS PROVIDED BY THE COPYRIGHT AND TRADEMARK HOLDERS AND CONTRIBUTORS “AS IS” AND ANY EXPRESS OR IMPLIED WARRANTIES, INCLUDING, BUT NOT LIMITED TO, THE IMPLIED WARRANTIES OF MERCHANTABILITY AND FITNESS FOR A PARTICULAR PURPOSE ARE DISCLAIMED.  IN NO EVENT SHALL THE COPYRIGHT AND/OR TRADEMARK HOLDER OR CONTRIBUTORS BE LIABLE FOR ANY DIRECT, INDIRECT, INCIDENTAL, SPECIAL, EXEMPLARY, OR CONSEQUENTIAL DAMAGES (INCLUDING, BUT NOT LIMITED TO, PROCUREMENT OF SUBSTITUTE GOODS OR SERVICES; LOSS OF USE, DATA, OR PROFITS; OR BUSINESS INTERRUPTION), INCLUDING DAMAGES OR CONSEQUENCES ASSOCIATED WITH USE OF THE FIRMWARE — WHETHER MODIFIED OR NOT — IN TANGIBLE DEVICES OR PRODUCTS, HOWEVER CAUSED AND ON ANY THEORY OF LIABILITY, WHETHER IN CONTRACT, STRICT LIABILITY, OR TORT (INCLUDING NEGLIGENCE OR OTHERWISE) ARISING IN ANY WAY IN CONNECTION WITH THE FIRMWARE OR THE USE OR OTHER DEALINGS IN THE FIRMWARE, EVEN IF ADVISED OF THE POSSIBILITY OF SUCH DAMAGE.
